/*
 * Copyright 2013 Google Inc.
 *
 * Licensed under the Apache License, Version 2.0 (the "License");
 * you may not use this file except in compliance with the License.
 * You may obtain a copy of the License at
 *
 *     http://www.apache.org/licenses/LICENSE-2.0
 *
 * Unless required by applicable law or agreed to in writing, software
 * distributed under the License is distributed on an "AS IS" BASIS,
 * WITHOUT WARRANTIES OR CONDITIONS OF ANY KIND, either express or implied.
 * See the License for the specific language governing permissions and
 * limitations under the License.
 */

package com.google.android.apps.dashclock.calendar;

import com.google.android.apps.dashclock.LogUtils;
import com.google.android.apps.dashclock.api.DashClockExtension;
import com.google.android.apps.dashclock.api.ExtensionData;

import net.nurik.roman.dashclock.R;

import android.content.Context;
import android.content.Intent;
import android.content.SharedPreferences;
import android.database.Cursor;
import android.net.Uri;
import android.preference.PreferenceManager;
import android.provider.CalendarContract;
import android.text.format.DateFormat;
import android.text.format.DateUtils;

import java.text.SimpleDateFormat;
import java.util.Arrays;
import java.util.Calendar;
import java.util.HashSet;
import java.util.Set;
import java.util.TimeZone;

import static com.google.android.apps.dashclock.LogUtils.LOGD;
import static com.google.android.apps.dashclock.LogUtils.LOGW;

/**
 * Calendar "upcoming appointment" extension.
 */
public class CalendarExtension extends DashClockExtension {
    private static final String TAG = LogUtils.makeLogTag(CalendarExtension.class);

<<<<<<< HEAD
    public static final String PREF_CALENDARS = "pref_calendars";
=======
    public static final String PREF_LOOK_AHEAD_HOURS = "pref_calendar_look_ahead_hours";
>>>>>>> fee449b2

    private static final long MINUTE_MILLIS = 60 * 1000;
    private static final long HOUR_MILLIS = 60 * MINUTE_MILLIS;

    private static final int DEFAULT_LOOK_AHEAD_HOURS = 6;
    private int mLookAheadHours = DEFAULT_LOOK_AHEAD_HOURS;

    static String[] getAllCalendars(Context context) {
        // Only return calendars that are marked as synced to device. (This is different from the display flag)
        Cursor cursor = context.getContentResolver().query(
                CalendarContract.Calendars.CONTENT_URI,
                CalendarsQuery.PROJECTION,
                CalendarContract.Calendars.SYNC_EVENTS + "==1",
                null,
                null
        );

        String[] calendars = new String[cursor.getCount()];
        int i = 0;
        while (cursor.moveToNext()) {
            calendars[i++] = cursor.getString(CalendarsQuery.ID);
        }

        cursor.close();
        return calendars;
    }

    private Set<String> getSelectedCalendars() {
        SharedPreferences sp = PreferenceManager.getDefaultSharedPreferences(this);
        final String[] allCalendars = getAllCalendars(this);

        //build a set of all calendars in the event we don't have a selection set in the preferences.
        Set<String> calendarSet = new HashSet<String>();
        calendarSet.addAll(Arrays.asList(allCalendars));
        return sp.getStringSet(PREF_CALENDARS, calendarSet);
    }

    @Override
    protected void onInitialize(boolean isReconnect) {
        super.onInitialize(isReconnect);
        if (!isReconnect) {
            addWatchContentUris(new String[]{
                    CalendarContract.Events.CONTENT_URI.toString()
            });
        }

        setUpdateWhenScreenOn(true);
    }

    @Override
    protected void onUpdateData(int reason) {
        SharedPreferences sp = PreferenceManager.getDefaultSharedPreferences(this);

        try {
            mLookAheadHours = Integer.parseInt(sp.getString(PREF_LOOK_AHEAD_HOURS,
                    Integer.toString(mLookAheadHours)));
        } catch (NumberFormatException e) {
            mLookAheadHours = DEFAULT_LOOK_AHEAD_HOURS;
        }

        Cursor cursor = openEventsCursor();
        if (cursor == null) {
            LOGW(TAG, "Null events cursor, short-circuiting.");
            return;
        }

        long currentTimestamp = getCurrentTimestamp();
        long nextTimestamp = 0;
        long timeUntilNextAppointent = 0;
        while (cursor.moveToNext()) {
            nextTimestamp = cursor.getLong(EventsQuery.BEGIN);
            timeUntilNextAppointent = nextTimestamp - currentTimestamp;
            if (timeUntilNextAppointent >= 0) {
                break;
            }

            // Skip over events that are not ALL_DAY but span multiple days, including
            // the next 6 hours. An example is an event that starts at 4pm yesterday
            // day and ends 6pm tomorrow.
        }

        if (cursor.isAfterLast()) {
            LOGD(TAG, "No upcoming appointments found.");
            cursor.close();
            publishUpdate(new ExtensionData());
            return;
        }

        int minutesUntilNextAppointment = (int) (timeUntilNextAppointent / MINUTE_MILLIS);

        String untilString;
        if (minutesUntilNextAppointment < 60) {
            untilString = getResources().getQuantityString(
                    R.plurals.calendar_template_mins,
                    minutesUntilNextAppointment,
                    minutesUntilNextAppointment);
        } else {
            int hours = Math.round(minutesUntilNextAppointment / 60f);
            if (hours < 24) {
                untilString = getResources().getQuantityString(
                        R.plurals.calendar_template_hours, hours, hours);
            } else {
                int days = hours / 24; // floor, not round for days
                untilString = getResources().getQuantityString(
                        R.plurals.calendar_template_days, days, days);
            }
        }
        String eventTitle = cursor.getString(EventsQuery.TITLE);
        String eventLocation = cursor.getString(EventsQuery.EVENT_LOCATION);

        long eventId = cursor.getLong(EventsQuery.EVENT_ID);
        long eventBegin = cursor.getLong(EventsQuery.BEGIN);
        long eventEnd = cursor.getLong(EventsQuery.END);
        cursor.close();

        Calendar nextEventCalendar = Calendar.getInstance(TimeZone.getTimeZone("UTC"));
        nextEventCalendar.setTimeInMillis(nextTimestamp);

        StringBuilder expandedBodyFormat = new StringBuilder();
        if (nextTimestamp - currentTimestamp > 24 * HOUR_MILLIS) {
            expandedBodyFormat.append("EEEE, ");
        }

        if (DateFormat.is24HourFormat(this)) {
            expandedBodyFormat.append("HH:mm");
        } else {
            expandedBodyFormat.append("h:mm a");
        }

<<<<<<< HEAD
        expandedBody = String.format("%s - %s", expandedBody, eventLocation);

=======
        String expandedBody = new SimpleDateFormat(expandedBodyFormat.toString())
                .format(nextEventCalendar.getTime());
>>>>>>> fee449b2
        publishUpdate(new ExtensionData()
                .visible(timeUntilNextAppointent >= 0
                        && timeUntilNextAppointent <= mLookAheadHours * HOUR_MILLIS)
                .icon(R.drawable.ic_extension_calendar)
                .status(untilString)
                .expandedTitle(eventTitle)
                .expandedBody(expandedBody)
                .clickIntent(new Intent(Intent.ACTION_VIEW)
                        .setData(Uri.withAppendedPath(CalendarContract.Events.CONTENT_URI,
                                Long.toString(eventId)))
                        .putExtra(CalendarContract.EXTRA_EVENT_BEGIN_TIME, eventBegin)
                        .putExtra(CalendarContract.EXTRA_EVENT_END_TIME, eventEnd)));
    }

    private static long getCurrentTimestamp() {
        return Calendar.getInstance(TimeZone.getTimeZone("UTC")).getTimeInMillis();
    }

    private Cursor openEventsCursor() {
        String calendarSelection = generateCalendarSelection();

        Set<String> calendarSet = getSelectedCalendars();
        String[] calendars = calendarSet.toArray(new String[calendarSet.size()]);

        long now = getCurrentTimestamp();
        return getContentResolver().query(
                CalendarContract.Instances.CONTENT_URI.buildUpon()
                        .appendPath(Long.toString(now))
                        .appendPath(Long.toString(now + mLookAheadHours * HOUR_MILLIS))
                        .build(),
                EventsQuery.PROJECTION,
                CalendarContract.Instances.ALL_DAY + "=0 AND "
                        + CalendarContract.Instances.SELF_ATTENDEE_STATUS + "!="
                        + CalendarContract.Attendees.ATTENDEE_STATUS_DECLINED + " AND "
                        + "IFNULL(" + CalendarContract.Instances.STATUS + ",0)!="
                        + CalendarContract.Instances.STATUS_CANCELED + " AND "
                        + CalendarContract.Instances.VISIBLE + "!=0 AND ("
                        + calendarSelection + ")",
                calendars,
                CalendarContract.Instances.BEGIN);
    }

    private String generateCalendarSelection() {
        Set<String> calendars = getSelectedCalendars();
        int count = calendars.size();

        StringBuilder sb = new StringBuilder();

        for (int i = 0; i < count; i++) {
            if (i != 0) {
                sb.append(" OR ");
            }

            sb.append(CalendarContract.Events.CALENDAR_ID);
            sb.append(" = ?");
        }

        return sb.toString();
    }

    private interface EventsQuery {
        String[] PROJECTION = {
                CalendarContract.Instances.EVENT_ID,
                CalendarContract.Instances.BEGIN,
                CalendarContract.Instances.END,
                CalendarContract.Instances.TITLE,
                CalendarContract.Instances.EVENT_LOCATION
        };

        int EVENT_ID = 0;
        int BEGIN = 1;
        int END = 2;
        int TITLE = 3;
        int EVENT_LOCATION = 4;
    }

    private interface CalendarsQuery {
        String[] PROJECTION = {
                CalendarContract.Calendars._ID
        };

        int ID = 0;
    }
}<|MERGE_RESOLUTION|>--- conflicted
+++ resolved
@@ -30,7 +30,6 @@
 import android.preference.PreferenceManager;
 import android.provider.CalendarContract;
 import android.text.format.DateFormat;
-import android.text.format.DateUtils;
 
 import java.text.SimpleDateFormat;
 import java.util.Arrays;
@@ -48,11 +47,8 @@
 public class CalendarExtension extends DashClockExtension {
     private static final String TAG = LogUtils.makeLogTag(CalendarExtension.class);
 
-<<<<<<< HEAD
     public static final String PREF_CALENDARS = "pref_calendars";
-=======
     public static final String PREF_LOOK_AHEAD_HOURS = "pref_calendar_look_ahead_hours";
->>>>>>> fee449b2
 
     private static final long MINUTE_MILLIS = 60 * 1000;
     private static final long HOUR_MILLIS = 60 * MINUTE_MILLIS;
@@ -182,13 +178,10 @@
             expandedBodyFormat.append("h:mm a");
         }
 
-<<<<<<< HEAD
-        expandedBody = String.format("%s - %s", expandedBody, eventLocation);
-
-=======
-        String expandedBody = new SimpleDateFormat(expandedBodyFormat.toString())
+        String expandedTime = new SimpleDateFormat(expandedBodyFormat.toString())
                 .format(nextEventCalendar.getTime());
->>>>>>> fee449b2
+        String expandedBody = String.format("%s - %s", expandedTime, eventLocation);
+
         publishUpdate(new ExtensionData()
                 .visible(timeUntilNextAppointent >= 0
                         && timeUntilNextAppointent <= mLookAheadHours * HOUR_MILLIS)
