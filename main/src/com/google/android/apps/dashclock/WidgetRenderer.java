--- conflicted
+++ resolved
@@ -239,11 +239,7 @@
                         .getDimensionPixelSize(R.dimen.extension_collapsed_text_size_single_line);
                 int extensionCollapsedTextSizeTwoLine = res
                         .getDimensionPixelSize(R.dimen.extension_collapsed_text_size_two_line);
-<<<<<<< HEAD
-                for (ExtensionManager.ExtensionWithData ewd : mExtensions) {
-=======
                 for (ExtensionWithData ewd : mExtensions) {
->>>>>>> 2c130cb9
                     if (!ewd.latestData.visible()) {
                         continue;
                     }
@@ -288,21 +284,18 @@
                     rv.setContentDescription(extensionTextId, statusContentDescription.toString());
 
                     rv.setImageViewBitmap(COLLAPSED_EXTENSION_SLOTS[slotIndex].iconId,
-<<<<<<< HEAD
                             loadExtensionIcon(context, ewd.listing.componentName,
                                     ewd.latestData.icon()));
                     rv.setContentDescription(COLLAPSED_EXTENSION_SLOTS[slotIndex].iconId,
                             ewd.listing.title);
-=======
-                            loadExtensionIcon(context, ewd.componentName, ewd.latestData.icon()));
->>>>>>> 2c130cb9
 
                     Intent clickIntent = ewd.latestData.clickIntent();
                     if (clickIntent != null) {
                         rv.setOnClickPendingIntent(COLLAPSED_EXTENSION_SLOTS[slotIndex].targetId,
                                 PendingIntent.getActivity(context,
                                         slotIndex,
-                                        WidgetClickProxyActivity.wrap(context, clickIntent, ewd.componentName),
+                                        WidgetClickProxyActivity.wrap(context, clickIntent,
+                                                ewd.listing.componentName),
                                         PendingIntent.FLAG_UPDATE_CURRENT));
                     }
 
@@ -403,8 +396,7 @@
 
             RemoteViews rv;
 
-<<<<<<< HEAD
-            ExtensionManager.ExtensionWithData ewd = mVisibleExtensions.get(position);
+            ExtensionWithData ewd = mVisibleExtensions.get(position);
             rv = new RemoteViews(mContext.getPackageName(),
                     R.layout.widget_list_item_expanded_extension);
 
@@ -418,28 +410,12 @@
             rv.setImageViewBitmap(R.id.icon,
                     loadExtensionIcon(mContext, ewd.listing.componentName, ewd.latestData.icon()));
             rv.setContentDescription(R.id.icon, ewd.listing.title);
-=======
-            ExtensionWithData ewd = mVisibleExtensions.get(position);
-            rv = new RemoteViews(mContext.getPackageName(),
-                    R.layout.widget_list_item_expanded_extension);
-
-            String expandedTitle = ewd.latestData.expandedTitle();
-            if (TextUtils.isEmpty(expandedTitle)) {
-                expandedTitle = ewd.latestData.status();
-                if (!TextUtils.isEmpty(expandedTitle)) {
-                    expandedTitle = expandedTitle.replace("\n", "");
-                }
-            }
-            rv.setTextViewText(R.id.text1, expandedTitle);
-            rv.setTextViewText(R.id.text2, ewd.latestData.expandedBody());
-            rv.setImageViewBitmap(R.id.icon,
-                    loadExtensionIcon(mContext, ewd.componentName, ewd.latestData.icon()));
->>>>>>> 2c130cb9
 
             Intent clickIntent = ewd.latestData.clickIntent();
             if (clickIntent != null) {
                 rv.setOnClickFillInIntent(R.id.list_item,
-                        WidgetClickProxyActivity.getFillIntent(clickIntent, ewd.componentName));
+                        WidgetClickProxyActivity.getFillIntent(clickIntent,
+                                ewd.listing.componentName));
             }
 
             return rv;
