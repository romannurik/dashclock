--- conflicted
+++ resolved
@@ -104,13 +104,11 @@
         the next few hours.
     </string>
     <string name="title_calendar_settings">Calendar Extension Settings</string>
-<<<<<<< HEAD
-=======
+
     <plurals name="calendar_template_days">
         <item quantity="one">%1$s day</item>
         <item quantity="other">%1$s days</item>
     </plurals>
->>>>>>> fee449b2
     <plurals name="calendar_template_hours">
         <item quantity="one">%1$s hr</item>
         <item quantity="other">%1$s hrs</item>
